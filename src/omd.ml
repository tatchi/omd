include Ast.Impl

(* Table of contents *)

let headers = Toc.headers
let toc = Toc.toc

(* Conversion *)

let parse_inline defs s = Parser.inline defs (Parser.P.of_string s)

let parse_inlines (md, defs) : doc =
  let defs =
    let f (def : attributes Parser.link_def) =
      { def with label = Parser.normalize def.label }
    in
    List.map f defs
  in
  List.map (Ast_block.Mapper.map (parse_inline defs)) md

<<<<<<< HEAD
let txt ?(attrs = []) s = Text (attrs, s)
let em ?(attrs = []) il = Emph (attrs, il)
let strong ?(attrs = []) il = Strong (attrs, il)
let code ?(attrs = []) s = Code (attrs, s)
let br = Hard_break []
let nl = Soft_break []
let a ?(attrs = []) li = Link (attrs, li)
let img ?(attrs = []) li = Image (attrs, li)
let html ?(attrs = []) s = Html (attrs, s)
let p ?(attrs = []) il = Paragraph (attrs, il)
let ul ?(attrs = []) ?(spacing = Loose) l = List (attrs, Bullet '-', spacing, l)

let ol ?(attrs = []) ?(spacing = Loose) l =
  List (attrs, Ordered (1, '.'), spacing, l)

let blockquote ?(attrs = []) blocks = Blockquote (attrs, blocks)
let hr = Thematic_break []
let code_bl ?(attrs = []) ~label s = Code_block (attrs, label, s)
let html_bl ?(attrs = []) s = Html_block (attrs, s)
let dl ?(attrs = []) l = Definition_list (attrs, l)
let of_channel ic = parse_inlines (Pre.of_channel ic)
let of_string s = parse_inlines (Pre.of_string s)

let to_html ?auto_identifiers doc =
  Html.to_string (Html.of_doc ?auto_identifiers doc)

let to_sexp ast = Format.asprintf "@[%a@]@." Sexp.print (Sexp.create ast)
let headers = Toc.headers
let toc = Toc.toc
=======
let of_channel ic : doc = parse_inlines (Block_parser.Pre.of_channel ic)
let of_string s = parse_inlines (Block_parser.Pre.of_string s)
let to_html (doc : doc) = Html.to_string (Html.of_doc doc)
let to_sexp ast = Format.asprintf "@[%a@]@." Sexp.print (Sexp.create ast)
>>>>>>> 5d210dfd
<|MERGE_RESOLUTION|>--- conflicted
+++ resolved
@@ -18,39 +18,10 @@
   in
   List.map (Ast_block.Mapper.map (parse_inline defs)) md
 
-<<<<<<< HEAD
-let txt ?(attrs = []) s = Text (attrs, s)
-let em ?(attrs = []) il = Emph (attrs, il)
-let strong ?(attrs = []) il = Strong (attrs, il)
-let code ?(attrs = []) s = Code (attrs, s)
-let br = Hard_break []
-let nl = Soft_break []
-let a ?(attrs = []) li = Link (attrs, li)
-let img ?(attrs = []) li = Image (attrs, li)
-let html ?(attrs = []) s = Html (attrs, s)
-let p ?(attrs = []) il = Paragraph (attrs, il)
-let ul ?(attrs = []) ?(spacing = Loose) l = List (attrs, Bullet '-', spacing, l)
+let of_channel ic : doc = parse_inlines (Block_parser.Pre.of_channel ic)
+let of_string s = parse_inlines (Block_parser.Pre.of_string s)
 
-let ol ?(attrs = []) ?(spacing = Loose) l =
-  List (attrs, Ordered (1, '.'), spacing, l)
-
-let blockquote ?(attrs = []) blocks = Blockquote (attrs, blocks)
-let hr = Thematic_break []
-let code_bl ?(attrs = []) ~label s = Code_block (attrs, label, s)
-let html_bl ?(attrs = []) s = Html_block (attrs, s)
-let dl ?(attrs = []) l = Definition_list (attrs, l)
-let of_channel ic = parse_inlines (Pre.of_channel ic)
-let of_string s = parse_inlines (Pre.of_string s)
-
-let to_html ?auto_identifiers doc =
+let to_html ?auto_identifiers (doc : doc) =
   Html.to_string (Html.of_doc ?auto_identifiers doc)
 
-let to_sexp ast = Format.asprintf "@[%a@]@." Sexp.print (Sexp.create ast)
-let headers = Toc.headers
-let toc = Toc.toc
-=======
-let of_channel ic : doc = parse_inlines (Block_parser.Pre.of_channel ic)
-let of_string s = parse_inlines (Block_parser.Pre.of_string s)
-let to_html (doc : doc) = Html.to_string (Html.of_doc doc)
-let to_sexp ast = Format.asprintf "@[%a@]@." Sexp.print (Sexp.create ast)
->>>>>>> 5d210dfd
+let to_sexp ast = Format.asprintf "@[%a@]@." Sexp.print (Sexp.create ast)